/*
 * Copyright 2017-2020 the original author or authors.
 *
 * Licensed under the Apache License, Version 2.0 (the "License");
 * you may not use this file except in compliance with the License.
 * You may obtain a copy of the License at
 *
 *      https://www.apache.org/licenses/LICENSE-2.0
 *
 * Unless required by applicable law or agreed to in writing, software
 * distributed under the License is distributed on an "AS IS" BASIS,
 * WITHOUT WARRANTIES OR CONDITIONS OF ANY KIND, either express or implied.
 * See the License for the specific language governing permissions and
 * limitations under the License.
 */

package org.springframework.cloud.netflix.eureka.config;

import com.netflix.discovery.AbstractDiscoveryClientOptionalArgs;
import org.apache.commons.logging.Log;
import org.apache.commons.logging.LogFactory;

import org.springframework.beans.factory.ObjectProvider;
import org.springframework.boot.autoconfigure.condition.ConditionalOnClass;
import org.springframework.boot.autoconfigure.condition.ConditionalOnMissingBean;
import org.springframework.boot.autoconfigure.condition.ConditionalOnMissingClass;
import org.springframework.boot.autoconfigure.condition.ConditionalOnProperty;
import org.springframework.boot.autoconfigure.condition.SearchStrategy;
import org.springframework.cloud.netflix.eureka.MutableDiscoveryClientOptionalArgs;
import org.springframework.cloud.netflix.eureka.http.RestTemplateDiscoveryClientOptionalArgs;
import org.springframework.cloud.netflix.eureka.http.WebClientDiscoveryClientOptionalArgs;
import org.springframework.context.annotation.Bean;
import org.springframework.context.annotation.Configuration;
import org.springframework.web.reactive.function.client.WebClient;

/**
 * @author Daniel Lavoie
 */
@Configuration(proxyBeanMethods = false)
public class DiscoveryClientOptionalArgsConfiguration {

	protected static final Log logger = LogFactory
			.getLog(DiscoveryClientOptionalArgsConfiguration.class);

	@Bean
	@ConditionalOnClass(name = "org.springframework.web.client.RestTemplate")
	@ConditionalOnMissingClass("com.sun.jersey.api.client.filter.ClientFilter")
	@ConditionalOnMissingBean(value = { AbstractDiscoveryClientOptionalArgs.class },
			search = SearchStrategy.CURRENT)
	@ConditionalOnProperty(prefix = "eureka.client", name = "webclient.enabled",
			matchIfMissing = true, havingValue = "false")
	public RestTemplateDiscoveryClientOptionalArgs restTemplateDiscoveryClientOptionalArgs() {
		logger.info("Eureka HTTP Client uses RestTemplate.");
		return new RestTemplateDiscoveryClientOptionalArgs();
	}

	@Bean
	@ConditionalOnClass(name = "com.sun.jersey.api.client.filter.ClientFilter")
	@ConditionalOnMissingBean(value = AbstractDiscoveryClientOptionalArgs.class,
			search = SearchStrategy.CURRENT)
	public MutableDiscoveryClientOptionalArgs discoveryClientOptionalArgs() {
		return new MutableDiscoveryClientOptionalArgs();
	}

	@ConditionalOnMissingClass("com.sun.jersey.api.client.filter.ClientFilter")
	@ConditionalOnClass(
			name = "org.springframework.web.reactive.function.client.WebClient")
	@ConditionalOnProperty(prefix = "eureka.client", name = "webclient.enabled",
			havingValue = "true")
	protected static class WebClientConfiguration {

		@Bean
		@ConditionalOnMissingBean(
				value = { AbstractDiscoveryClientOptionalArgs.class,
						RestTemplateDiscoveryClientOptionalArgs.class },
				search = SearchStrategy.CURRENT)
		public WebClientDiscoveryClientOptionalArgs webClientDiscoveryClientOptionalArgs(
				ObjectProvider<WebClient.Builder> builder) {
			logger.info("Eureka HTTP Client uses WebClient.");
			return new WebClientDiscoveryClientOptionalArgs(builder::getIfAvailable);
		}

<<<<<<< HEAD
	@Bean
	@ConditionalOnClass(name = "com.sun.jersey.api.client.filter.ClientFilter")
	@ConditionalOnMissingBean(value = AbstractDiscoveryClientOptionalArgs.class,
			search = SearchStrategy.CURRENT)
	public MutableDiscoveryClientOptionalArgs discoveryClientOptionalArgs() {
		logger.info("Eureka Client uses Jersey");
		return new MutableDiscoveryClientOptionalArgs();
=======
>>>>>>> 8d5a3f8e
	}

	@Configuration
	@ConditionalOnMissingClass({ "com.sun.jersey.api.client.filter.ClientFilter",
			"org.springframework.web.reactive.function.client.WebClient" })
	@ConditionalOnProperty(prefix = "eureka.client", name = "webclient.enabled",
			havingValue = "true")
	protected static class WebClientNotFoundConfiguration {

		public WebClientNotFoundConfiguration() {
			throw new IllegalStateException("eureka.client.webclient.enabled is true, "
					+ "but WebClient is not on the classpath. Please add "
					+ "spring-boot-starter-webflux as a dependency.");
		}

	}

}<|MERGE_RESOLUTION|>--- conflicted
+++ resolved
@@ -59,6 +59,7 @@
 	@ConditionalOnMissingBean(value = AbstractDiscoveryClientOptionalArgs.class,
 			search = SearchStrategy.CURRENT)
 	public MutableDiscoveryClientOptionalArgs discoveryClientOptionalArgs() {
+		logger.info("Eureka Client uses Jersey");
 		return new MutableDiscoveryClientOptionalArgs();
 	}
 
@@ -80,16 +81,6 @@
 			return new WebClientDiscoveryClientOptionalArgs(builder::getIfAvailable);
 		}
 
-<<<<<<< HEAD
-	@Bean
-	@ConditionalOnClass(name = "com.sun.jersey.api.client.filter.ClientFilter")
-	@ConditionalOnMissingBean(value = AbstractDiscoveryClientOptionalArgs.class,
-			search = SearchStrategy.CURRENT)
-	public MutableDiscoveryClientOptionalArgs discoveryClientOptionalArgs() {
-		logger.info("Eureka Client uses Jersey");
-		return new MutableDiscoveryClientOptionalArgs();
-=======
->>>>>>> 8d5a3f8e
 	}
 
 	@Configuration
