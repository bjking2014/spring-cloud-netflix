--- conflicted
+++ resolved
@@ -90,17 +90,11 @@
 @Import(DiscoveryClientOptionalArgsConfiguration.class)
 @ConditionalOnBean(EurekaDiscoveryClientConfiguration.Marker.class)
 @ConditionalOnProperty(value = "eureka.client.enabled", matchIfMissing = true)
-<<<<<<< HEAD
+@ConditionalOnDiscoveryEnabled
 @AutoConfigureBefore({ NoopDiscoveryClientAutoConfiguration.class,
 		CommonsClientAutoConfiguration.class, ServiceRegistryAutoConfiguration.class })
 @AutoConfigureAfter(name = {
 		"org.springframework.cloud.autoconfigure.RefreshAutoConfiguration",
-=======
-@ConditionalOnDiscoveryEnabled
-@AutoConfigureBefore({NoopDiscoveryClientAutoConfiguration.class,
-		CommonsClientAutoConfiguration.class, ServiceRegistryAutoConfiguration.class})
-@AutoConfigureAfter(name = {"org.springframework.cloud.autoconfigure.RefreshAutoConfiguration",
->>>>>>> 80af1ddc
 		"org.springframework.cloud.netflix.eureka.EurekaDiscoveryClientConfiguration",
 		"org.springframework.cloud.client.serviceregistry.AutoServiceRegistrationAutoConfiguration" })
 public class EurekaClientAutoConfiguration {
@@ -149,7 +143,6 @@
 		boolean isSecurePortEnabled = Boolean
 				.parseBoolean(getProperty("eureka.instance.secure-port-enabled"));
 
-<<<<<<< HEAD
 		String serverContextPath = env.getProperty("server.servlet.context-path", "/");
 		int serverPort = Integer
 				.valueOf(env.getProperty("server.port", env.getProperty("port", "8080")));
@@ -167,18 +160,6 @@
 		// optional
 		Integer jmxPort = env.getProperty("com.sun.management.jmxremote.port",
 				Integer.class); // nullable
-=======
-		String serverContextPath = env.getProperty("server.context-path", "/");
-		int serverPort = Integer
-				.valueOf(env.getProperty("server.port", env.getProperty("port", "8080")));
-
-		Integer managementPort = env
-				.getProperty("management.server.port", Integer.class); // nullable. should be wrapped into optional
-		String managementContextPath = env
-				.getProperty("management.server.servlet.context-path"); // nullable. should be wrapped into optional
-		Integer jmxPort = env
-				.getProperty("com.sun.management.jmxremote.port", Integer.class); //nullable
->>>>>>> 80af1ddc
 		EurekaInstanceConfigBean instance = new EurekaInstanceConfigBean(inetUtils);
 
 		instance.setNonSecurePort(serverPort);
@@ -216,7 +197,6 @@
 				instance.setSecureHealthCheckUrl(metadata.getSecureHealthCheckUrl());
 			}
 			Map<String, String> metadataMap = instance.getMetadataMap();
-<<<<<<< HEAD
 			metadataMap.computeIfAbsent("management.port",
 					k -> String.valueOf(metadata.getManagementPort()));
 		}
@@ -229,22 +209,6 @@
 						managementContextPath + instance.getHealthCheckUrlPath());
 				instance.setStatusPageUrlPath(
 						managementContextPath + instance.getStatusPageUrlPath());
-=======
-			if (metadataMap.get("management.port") == null) {
-				metadataMap.put("management.port", String
-						.valueOf(metadata.getManagementPort()));
-			}
-		}
-		else {
-			//without the metadata the status and health check URLs will not be set
-			//and the status page and health check url paths will not include the
-			//context path so set them here
-			if (StringUtils.hasText(managementContextPath)) {
-				instance.setHealthCheckUrlPath(managementContextPath + instance
-						.getHealthCheckUrlPath());
-				instance.setStatusPageUrlPath(managementContextPath + instance
-						.getStatusPageUrlPath());
->>>>>>> 80af1ddc
 			}
 		}
 
@@ -287,31 +251,10 @@
 	@Bean
 	@ConditionalOnBean(AutoServiceRegistrationProperties.class)
 	@ConditionalOnProperty(value = "spring.cloud.service-registry.auto-registration.enabled", matchIfMissing = true)
-<<<<<<< HEAD
 	public EurekaAutoServiceRegistration eurekaAutoServiceRegistration(
 			ApplicationContext context, EurekaServiceRegistry registry,
-=======
-	public EurekaAutoServiceRegistration eurekaAutoServiceRegistration(ApplicationContext context, EurekaServiceRegistry registry,
->>>>>>> 80af1ddc
 			EurekaRegistration registration) {
 		return new EurekaAutoServiceRegistration(context, registry, registration);
-	}
-
-	@Target({ElementType.TYPE, ElementType.METHOD})
-	@Retention(RetentionPolicy.RUNTIME)
-	@Documented
-	@Conditional(OnMissingRefreshScopeCondition.class)
-	@interface ConditionalOnMissingRefreshScope {
-
-	}
-
-	@Target({ElementType.TYPE, ElementType.METHOD})
-	@Retention(RetentionPolicy.RUNTIME)
-	@Documented
-	@ConditionalOnClass(RefreshScope.class)
-	@ConditionalOnBean(RefreshAutoConfiguration.class)
-	@interface ConditionalOnRefreshScope {
-
 	}
 
 	@Configuration
@@ -347,16 +290,8 @@
 				CloudEurekaInstanceConfig instanceConfig,
 				ApplicationInfoManager applicationInfoManager,
 				@Autowired(required = false) ObjectProvider<HealthCheckHandler> healthCheckHandler) {
-<<<<<<< HEAD
 			return EurekaRegistration.builder(instanceConfig).with(applicationInfoManager)
 					.with(eurekaClient).with(healthCheckHandler).build();
-=======
-			return EurekaRegistration.builder(instanceConfig)
-					.with(applicationInfoManager)
-					.with(eurekaClient)
-					.with(healthCheckHandler)
-					.build();
->>>>>>> 80af1ddc
 		}
 
 	}
@@ -375,7 +310,6 @@
 		@ConditionalOnMissingBean(value = EurekaClient.class, search = SearchStrategy.CURRENT)
 		@org.springframework.cloud.context.config.annotation.RefreshScope
 		@Lazy
-<<<<<<< HEAD
 		public EurekaClient eurekaClient(ApplicationInfoManager manager,
 				EurekaClientConfig config, EurekaInstanceConfig instance,
 				@Autowired(required = false) HealthCheckHandler healthCheckHandler) {
@@ -386,14 +320,6 @@
 			// requested but wont be allowed because we are shutting down. To avoid this
 			// we use the
 			// object directly.
-=======
-		public EurekaClient eurekaClient(ApplicationInfoManager manager, EurekaClientConfig config, EurekaInstanceConfig instance,
-				@Autowired(required = false) HealthCheckHandler healthCheckHandler) {
-			//If we use the proxy of the ApplicationInfoManager we could run into a problem
-			//when shutdown is called on the CloudEurekaClient where the ApplicationInfoManager bean is
-			//requested but wont be allowed because we are shutting down.  To avoid this we use the
-			//object directly.
->>>>>>> 80af1ddc
 			ApplicationInfoManager appManager;
 			if (AopUtils.isAopProxy(manager)) {
 				appManager = ProxyUtils.getTargetObject(manager);
@@ -425,17 +351,26 @@
 				CloudEurekaInstanceConfig instanceConfig,
 				ApplicationInfoManager applicationInfoManager,
 				@Autowired(required = false) ObjectProvider<HealthCheckHandler> healthCheckHandler) {
-<<<<<<< HEAD
 			return EurekaRegistration.builder(instanceConfig).with(applicationInfoManager)
 					.with(eurekaClient).with(healthCheckHandler).build();
-=======
-			return EurekaRegistration.builder(instanceConfig)
-					.with(applicationInfoManager)
-					.with(eurekaClient)
-					.with(healthCheckHandler)
-					.build();
->>>>>>> 80af1ddc
-		}
+		}
+
+	}
+
+	@Target({ ElementType.TYPE, ElementType.METHOD })
+	@Retention(RetentionPolicy.RUNTIME)
+	@Documented
+	@Conditional(OnMissingRefreshScopeCondition.class)
+	@interface ConditionalOnMissingRefreshScope {
+
+	}
+
+	@Target({ ElementType.TYPE, ElementType.METHOD })
+	@Retention(RetentionPolicy.RUNTIME)
+	@Documented
+	@ConditionalOnClass(RefreshScope.class)
+	@ConditionalOnBean(RefreshAutoConfiguration.class)
+	@interface ConditionalOnRefreshScope {
 
 	}
 
